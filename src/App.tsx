<<<<<<< HEAD
import { useState } from 'react';

function App() {
  const [turn, setTurn] = useState(0);

  const handleEndTurn = () => {
    setTurn(turn + 1);
  };

  const handleResetGame = () => {
    setTurn(0);
  };

  return (
    <div className="min-h-screen bg-gray-100 flex items-center justify-center">
      <div className="text-center">
        <h1 className="text-4xl font-bold text-gray-800 mb-4">Tetraspore Evolution Game</h1>
        <h2 className="text-2xl text-gray-700 mb-4">Turn {turn}</h2>
        
        <div className="tree-of-life-container mb-6">
          <svg width="200" height="200" className="border">
            <circle cx="100" cy="100" r="50" fill="green" />
          </svg>
        </div>
        
        <div className="space-x-4 mb-4">
          <button 
            onClick={handleEndTurn}
            className="px-4 py-2 bg-blue-500 text-white rounded hover:bg-blue-600"
          >
            End Turn
          </button>
          <button 
            onClick={handleResetGame}
            className="px-4 py-2 bg-gray-500 text-white rounded hover:bg-gray-600"
          >
            Reset Game
          </button>
        </div>
        
        {turn > 0 && (
          <div>
            <h3>Living Species</h3>
            <p>Placeholder species data</p>
          </div>
        )}
      </div>
=======
import { useState, useEffect } from 'react';
import { NavBar, PlanetSelectionView, MapView, EvolutionView, TechnologyView, SettingsModal } from './components';

function App() {
  const [currentView, setCurrentView] = useState('planet-selection');
  const [isSettingsOpen, setIsSettingsOpen] = useState(false);

  useEffect(() => {
    const handleKeyDown = (event: KeyboardEvent) => {
      if (event.key === 'Escape') {
        setIsSettingsOpen(prev => !prev);
      }
    };

    document.addEventListener('keydown', handleKeyDown);
    return () => document.removeEventListener('keydown', handleKeyDown);
  }, []);

  const handleViewChange = (view: string) => {
    setCurrentView(view);
  };

  const handleNavigateToMap = () => {
    setCurrentView('map');
  };

  const handleReportBug = () => {
    window.open('https://github.com/JoernStoehler/tetraspore/issues/new', '_blank');
  };

  const renderCurrentView = () => {
    switch (currentView) {
      case 'planet-selection':
        return <PlanetSelectionView onNavigateToMap={handleNavigateToMap} />;
      case 'map':
        return <MapView />;
      case 'evolution':
        return <EvolutionView />;
      case 'technology':
        return <TechnologyView />;
      default:
        return <PlanetSelectionView onNavigateToMap={handleNavigateToMap} />;
    }
  };

  return (
    <div className="min-h-screen bg-gray-100">
      <NavBar
        currentView={currentView}
        onViewChange={handleViewChange}
        onSettingsClick={() => setIsSettingsOpen(true)}
        onReportBugClick={handleReportBug}
      />
      
      {renderCurrentView()}
      
      <SettingsModal
        isOpen={isSettingsOpen}
        onClose={() => setIsSettingsOpen(false)}
      />
>>>>>>> 1f62ef1e
    </div>
  );
}

export default App<|MERGE_RESOLUTION|>--- conflicted
+++ resolved
@@ -1,52 +1,3 @@
-<<<<<<< HEAD
-import { useState } from 'react';
-
-function App() {
-  const [turn, setTurn] = useState(0);
-
-  const handleEndTurn = () => {
-    setTurn(turn + 1);
-  };
-
-  const handleResetGame = () => {
-    setTurn(0);
-  };
-
-  return (
-    <div className="min-h-screen bg-gray-100 flex items-center justify-center">
-      <div className="text-center">
-        <h1 className="text-4xl font-bold text-gray-800 mb-4">Tetraspore Evolution Game</h1>
-        <h2 className="text-2xl text-gray-700 mb-4">Turn {turn}</h2>
-        
-        <div className="tree-of-life-container mb-6">
-          <svg width="200" height="200" className="border">
-            <circle cx="100" cy="100" r="50" fill="green" />
-          </svg>
-        </div>
-        
-        <div className="space-x-4 mb-4">
-          <button 
-            onClick={handleEndTurn}
-            className="px-4 py-2 bg-blue-500 text-white rounded hover:bg-blue-600"
-          >
-            End Turn
-          </button>
-          <button 
-            onClick={handleResetGame}
-            className="px-4 py-2 bg-gray-500 text-white rounded hover:bg-gray-600"
-          >
-            Reset Game
-          </button>
-        </div>
-        
-        {turn > 0 && (
-          <div>
-            <h3>Living Species</h3>
-            <p>Placeholder species data</p>
-          </div>
-        )}
-      </div>
-=======
 import { useState, useEffect } from 'react';
 import { NavBar, PlanetSelectionView, MapView, EvolutionView, TechnologyView, SettingsModal } from './components';
 
@@ -107,7 +58,6 @@
         isOpen={isSettingsOpen}
         onClose={() => setIsSettingsOpen(false)}
       />
->>>>>>> 1f62ef1e
     </div>
   );
 }
